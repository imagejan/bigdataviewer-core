--- conflicted
+++ resolved
@@ -45,12 +45,9 @@
 import java.awt.Font;
 import java.awt.Graphics;
 import java.awt.Graphics2D;
-<<<<<<< HEAD
+import java.awt.LayoutManager;
 import java.awt.event.ActionEvent;
 import java.awt.event.ActionListener;
-=======
-import java.awt.LayoutManager;
->>>>>>> d84c1fc7
 import java.awt.event.ComponentAdapter;
 import java.awt.event.ComponentEvent;
 import java.awt.event.MouseEvent;
@@ -76,6 +73,7 @@
 import javax.swing.JSlider;
 import javax.swing.Timer;
 import javax.swing.border.EmptyBorder;
+import javax.swing.SwingConstants;
 import javax.swing.event.ChangeEvent;
 import javax.swing.event.ChangeListener;
 
@@ -336,7 +334,6 @@
 		mouseCoordinates = new MouseCoordinateListener();
 		display.addHandler( mouseCoordinates );
 
-<<<<<<< HEAD
 		final JPanel sliderPanel = new JPanel();
 		sliderPanel.setLayout( new BoxLayout( sliderPanel, BoxLayout.X_AXIS ) );
 
@@ -432,10 +429,10 @@
 		sliderPanel.add( timeKeyframePanel );
 		timeKeyframePanel.setLayout( new BoxLayout( timeKeyframePanel, BoxLayout.Y_AXIS ) );
 
-		sliderTime = new JSlider( 0, numTimepoints - 1, 0 );
-//		sliderTime.setMinimumSize( new Dimension( 36, 26 ) );
-//		sliderTime.setMaximumSize( new Dimension( 32767, 26 ) );
-		sliderTime.setSnapToTicks( true );
+
+		sliderTime = new DefaultTimeSlider();
+		sliderTime.updateNumTimepoints( 0, numTimepoints );
+		sliderTime.addTimePointListener( this::setTimepoint );
 
 		timeKeyframePanel.add( sliderTime );
 
@@ -443,21 +440,6 @@
 		keyframePanel.setMinimumSize( new Dimension( 36, 26 ) );
 		keyframePanel.setPreferredSize( new Dimension( 36, 26 ) );
 		timeKeyframePanel.add( keyframePanel );
-
-		sliderTime.addChangeListener( new ChangeListener()
-		{
-			@Override
-			public void stateChanged( final ChangeEvent e )
-			{
-				if ( e.getSource().equals( sliderTime ) )
-					setTimepoint( sliderTime.getValue() );
-			}
-		} );
-=======
-		sliderTime = new DefaultTimeSlider();
-		sliderTime.updateNumTimepoints( 0, numTimepoints );
-		sliderTime.addTimePointListener( this::setTimepoint );
->>>>>>> d84c1fc7
 
 		add( display, BorderLayout.CENTER );
 		if ( numTimepoints > 1 )
