/*
 * #%L
 * BigDataViewer core classes with minimal dependencies
 * %%
 * Copyright (C) 2012 - 2016 Tobias Pietzsch, Stephan Saalfeld, Stephan Preibisch,
 * Jean-Yves Tinevez, HongKee Moon, Johannes Schindelin, Curtis Rueden, John Bogovic
 * %%
 * Redistribution and use in source and binary forms, with or without
 * modification, are permitted provided that the following conditions are met:
 * 
 * 1. Redistributions of source code must retain the above copyright notice,
 *    this list of conditions and the following disclaimer.
 * 2. Redistributions in binary form must reproduce the above copyright notice,
 *    this list of conditions and the following disclaimer in the documentation
 *    and/or other materials provided with the distribution.
 * 
 * THIS SOFTWARE IS PROVIDED BY THE COPYRIGHT HOLDERS AND CONTRIBUTORS "AS IS"
 * AND ANY EXPRESS OR IMPLIED WARRANTIES, INCLUDING, BUT NOT LIMITED TO, THE
 * IMPLIED WARRANTIES OF MERCHANTABILITY AND FITNESS FOR A PARTICULAR PURPOSE
 * ARE DISCLAIMED. IN NO EVENT SHALL THE COPYRIGHT HOLDERS OR CONTRIBUTORS BE
 * LIABLE FOR ANY DIRECT, INDIRECT, INCIDENTAL, SPECIAL, EXEMPLARY, OR
 * CONSEQUENTIAL DAMAGES (INCLUDING, BUT NOT LIMITED TO, PROCUREMENT OF
 * SUBSTITUTE GOODS OR SERVICES; LOSS OF USE, DATA, OR PROFITS; OR BUSINESS
 * INTERRUPTION) HOWEVER CAUSED AND ON ANY THEORY OF LIABILITY, WHETHER IN
 * CONTRACT, STRICT LIABILITY, OR TORT (INCLUDING NEGLIGENCE OR OTHERWISE)
 * ARISING IN ANY WAY OUT OF THE USE OF THIS SOFTWARE, EVEN IF ADVISED OF THE
 * POSSIBILITY OF SUCH DAMAGE.
 * #L%
 */
package bdv.tools;

import java.awt.BorderLayout;
import java.awt.FlowLayout;
import java.awt.Frame;
import java.awt.Graphics;
import java.awt.Graphics2D;
import java.awt.GridBagConstraints;
import java.awt.GridBagLayout;
import java.awt.Insets;
import java.awt.event.ActionEvent;
import java.awt.event.KeyEvent;
import java.awt.image.BufferedImage;
import java.io.File;
import java.io.IOException;

import javax.imageio.ImageIO;
import javax.swing.AbstractAction;
import javax.swing.Action;
import javax.swing.ActionMap;
import javax.swing.InputMap;
import javax.swing.JButton;
import javax.swing.JComponent;
import javax.swing.JDialog;
import javax.swing.JFileChooser;
import javax.swing.JLabel;
import javax.swing.JPanel;
import javax.swing.JProgressBar;
import javax.swing.JSpinner;
import javax.swing.JTextField;
import javax.swing.KeyStroke;
import javax.swing.SpinnerNumberModel;
import javax.swing.WindowConstants;
import javax.swing.border.EmptyBorder;
<<<<<<< HEAD
import javax.swing.event.ChangeEvent;
import javax.swing.event.ChangeListener;
=======
>>>>>>> de00ec5c

import bdv.cache.CacheControl;
import bdv.export.ProgressWriter;
import bdv.tools.bookmarks.bookmark.DynamicBookmark;
import bdv.util.Prefs;
import bdv.viewer.ViewerPanel;
import bdv.viewer.overlay.ScaleBarOverlayRenderer;
import bdv.viewer.render.MultiResolutionRenderer;
import bdv.viewer.state.ViewerState;
import net.imglib2.realtransform.AffineTransform3D;
import net.imglib2.ui.OverlayRenderer;
import net.imglib2.ui.PainterThread;
import net.imglib2.ui.RenderTarget;

public class RecordMovieDialog extends JDialog implements OverlayRenderer
{
	private static final long serialVersionUID = 1L;

	private final ViewerPanel viewer;

	private final int maxTimepoint;

	private final ProgressWriter progressWriter;

	private final JTextField pathTextField;

	private final JSpinner spinnerMinTimepoint;

	private final JSpinner spinnerMaxTimepoint;

	private final JSpinner spinnerWidth;

	private final JSpinner spinnerHeight;

<<<<<<< HEAD
	private JProgressBar progressBar;

	private boolean isRecordThreadRunning;

	private JButton cancelButton;
=======
	private final JProgressBar progressBar;

	private volatile boolean stopRecording;
>>>>>>> de00ec5c

	public RecordMovieDialog( final Frame owner, final ViewerPanel viewer, final ProgressWriter progressWriter )
	{
		super( owner, "record movie", false );
		this.viewer = viewer;
		maxTimepoint = viewer.getState().getNumTimepoints() - 1;
		this.progressWriter = progressWriter;

		final JPanel content = new JPanel();
		getContentPane().add( content, BorderLayout.CENTER );
		content.setBorder( new EmptyBorder( 5, 10, 5, 5 ) );
		final GridBagLayout layout = new GridBagLayout();
		layout.columnWeights = new double[] { 1 };
		content.setLayout( layout );

		final int gap = 5;
		final GridBagConstraints c = new GridBagConstraints();
		c.fill = GridBagConstraints.HORIZONTAL;
		c.insets = new Insets( 0, 0, 0, 0 );

		// --------------------------------------------------------
		c.gridy = 0;

		final JPanel saveAsPanel = new JPanel();
		saveAsPanel.setLayout( new BorderLayout( 5, 0 ) );
		saveAsPanel.add( new JLabel( "save to" ), BorderLayout.WEST );

		pathTextField = new JTextField( "./record/" );
		saveAsPanel.add( pathTextField, BorderLayout.CENTER );
		pathTextField.setColumns( 20 );

		c.gridx = 0;
		c.gridwidth = 5;
		c.insets = new Insets( 0, 0, gap, gap );
		content.add( saveAsPanel, c );

		c.gridx += c.gridwidth;
		c.gridwidth = 1;
		c.insets = new Insets( 0, 0, gap, 0 );
		final JButton browseButton = new JButton( "Browse" );
		content.add( browseButton, c );

		// --------------------------------------------------------
		c.gridy++;
		c.gridx = 1;
		c.insets = new Insets( 0, 0, gap, gap );
		content.add( new JLabel( "timepoints from" ), c );

		c.gridx++;
		spinnerMinTimepoint = new JSpinner();
		spinnerMinTimepoint.setModel( new SpinnerNumberModel( 0, 0, maxTimepoint, 1 ) );
		content.add( spinnerMinTimepoint, c );

		c.gridx++;
		content.add( new JLabel( "to" ), c );

		c.gridx++;
		spinnerMaxTimepoint = new JSpinner();
		spinnerMaxTimepoint.setModel( new SpinnerNumberModel( maxTimepoint, 0, maxTimepoint, 1 ) );
		content.add( spinnerMaxTimepoint, c );

		// --------------------------------------------------------
		c.gridy++;
		c.gridx = 1;
		content.add( new JLabel( "width" ), c );

		c.gridx++;
		spinnerWidth = new JSpinner();
		spinnerWidth.setModel( new SpinnerNumberModel( 800, 10, 5000, 1 ) );
		content.add( spinnerWidth, c );

		// --------------------------------------------------------
		c.gridy++;
		c.gridx = 1;
		content.add( new JLabel( "height" ), c );

		c.gridx++;
		spinnerHeight = new JSpinner();
		spinnerHeight.setModel( new SpinnerNumberModel( 600, 10, 5000, 1 ) );
<<<<<<< HEAD
		heightPanel.add( spinnerHeight );

		final JPanel progressPanel = new JPanel();
		progressPanel.setBorder( new EmptyBorder( 5, 5, 5, 5 ) );
		boxes.add( progressPanel );
		final GridBagLayout gbl_progressPanel = new GridBagLayout();
		gbl_progressPanel.columnWidths = new int[] { 332, 0, 0 };
		gbl_progressPanel.rowHeights = new int[] { 19, 0 };
		gbl_progressPanel.columnWeights = new double[] { 1.0, 0.0, Double.MIN_VALUE };
		gbl_progressPanel.rowWeights = new double[] { 1.0, Double.MIN_VALUE };
		progressPanel.setLayout( gbl_progressPanel );

		progressBar = new JProgressBar();
		progressBar.setStringPainted( true );
		final GridBagConstraints gbc_progressBar = new GridBagConstraints();
		gbc_progressBar.fill = GridBagConstraints.HORIZONTAL;
		gbc_progressBar.insets = new Insets( 0, 0, 0, 5 );
		gbc_progressBar.gridx = 0;
		gbc_progressBar.gridy = 0;
		progressPanel.add( progressBar, gbc_progressBar );

		cancelButton = new JButton( "Cancel" );
		cancelButton.setEnabled( false );
		final GridBagConstraints gbc_cancelButton = new GridBagConstraints();
		gbc_cancelButton.gridx = 1;
		gbc_cancelButton.gridy = 0;
		progressPanel.add( cancelButton, gbc_cancelButton );
		cancelButton.addActionListener( new ActionListener()
		{

			@Override
			public void actionPerformed( final ActionEvent e )
			{
				isRecordThreadRunning = false;
			}
		} );

		final JPanel buttonsPanel = new JPanel();
		boxes.add( buttonsPanel );
		buttonsPanel.setLayout( new FlowLayout( FlowLayout.RIGHT, 5, 5 ) );

		final JButton recordButton = new JButton( "Record" );
		buttonsPanel.add( recordButton );
=======
		content.add( spinnerHeight, c );

		// --------------------------------------------------------
		c.gridy++;
		c.gridx = 0;
		c.gridwidth = 5;
		c.gridheight = 2;
		progressBar = new JProgressBar();
		progressBar.setStringPainted( true );
		content.add( progressBar, c );
		c.gridheight = 1;

		c.gridx += c.gridwidth;
		c.gridwidth = 1;
		c.insets = new Insets( 0, 0, gap, 0 );
		final JButton cancelButton = new JButton( "Cancel" );
		cancelButton.setEnabled( false );
		content.add( cancelButton, c );

		c.gridy++;
		c.insets = new Insets( 0, 0, 0, 0 );
		final JButton recordButton = new JButton( "Record" );
		content.add( recordButton, c );
>>>>>>> de00ec5c

		// ========================================================

		spinnerMinTimepoint.addChangeListener( e -> {
			final int min = ( Integer ) spinnerMinTimepoint.getValue();
			final int max = ( Integer ) spinnerMaxTimepoint.getValue();
			if ( max < min )
				spinnerMaxTimepoint.setValue( min );
		} );

<<<<<<< HEAD
		spinnerMaxTimepoint.addChangeListener( new ChangeListener()
		{
			@Override
			public void stateChanged( final ChangeEvent e )
			{
				final int min = ( Integer ) spinnerMinTimepoint.getValue();
				final int max = ( Integer ) spinnerMaxTimepoint.getValue();
				if ( min > max )
					spinnerMinTimepoint.setValue( max );
			}
=======
		spinnerMaxTimepoint.addChangeListener( e -> {
			final int min = ( Integer ) spinnerMinTimepoint.getValue();
			final int max = ( Integer ) spinnerMaxTimepoint.getValue();
			if ( min > max )
				spinnerMinTimepoint.setValue( max );
>>>>>>> de00ec5c
		} );

		final JFileChooser fileChooser = new JFileChooser();
		fileChooser.setMultiSelectionEnabled( false );
		fileChooser.setFileSelectionMode( JFileChooser.DIRECTORIES_ONLY );

		browseButton.addActionListener( e -> {
			fileChooser.setSelectedFile( new File( pathTextField.getText() ) );
			final int returnVal = fileChooser.showSaveDialog( null );
			if ( returnVal == JFileChooser.APPROVE_OPTION )
			{
				final File file = fileChooser.getSelectedFile();
				pathTextField.setText( file.getAbsolutePath() );
			}
		} );

		cancelButton.addActionListener( e -> {
			stopRecording = true;
		} );

		recordButton.addActionListener( e -> {
			final String dirname = pathTextField.getText();
			final File dir = new File( dirname );
			if ( !dir.exists() )
				dir.mkdirs();
			if ( !dir.exists() || !dir.isDirectory() )
			{
				System.err.println( "Invalid export directory " + dirname );
				return;
			}
			final int minTimepointIndex = ( Integer ) spinnerMinTimepoint.getValue();
			final int maxTimepointIndex = ( Integer ) spinnerMaxTimepoint.getValue();
			final int width = ( Integer ) spinnerWidth.getValue();
			final int height = ( Integer ) spinnerHeight.getValue();
			new Thread()
			{
				@Override
				public void run()
				{
					try
					{
						stopRecording = false;
						recordButton.setEnabled( false );
						cancelButton.setEnabled( true );

						recordMovie( width, height, minTimepointIndex, maxTimepointIndex, dir );

						progressBar.setValue( 0 );
						recordButton.setEnabled( true );
						cancelButton.setEnabled( false );
						stopRecording = true;
					}
					catch ( final Exception ex )
					{
<<<<<<< HEAD
						try
						{
							isRecordThreadRunning = true;
							recordButton.setEnabled( false );
							cancelButton.setEnabled( true );

							recordMovie( width, height, minTimepointIndex, maxTimepointIndex, dir );

							progressBar.setValue( 0 );
							recordButton.setEnabled( true );
							cancelButton.setEnabled( false );
							isRecordThreadRunning = false;
						}
						catch ( final Exception ex )
						{
							ex.printStackTrace();
						}
=======
						ex.printStackTrace();
>>>>>>> de00ec5c
					}
				}
			}.start();
		} );

		final ActionMap am = getRootPane().getActionMap();
		final InputMap im = getRootPane().getInputMap( JComponent.WHEN_ANCESTOR_OF_FOCUSED_COMPONENT );
		final Object hideKey = new Object();
		final Action hideAction = new AbstractAction()
		{
			@Override
			public void actionPerformed( final ActionEvent e )
			{
				setVisible( false );
			}

			private static final long serialVersionUID = 1L;
		};
		im.put( KeyStroke.getKeyStroke( KeyEvent.VK_ESCAPE, 0 ), hideKey );
		am.put( hideKey, hideAction );

		pack();
		setMinimumSize( getPreferredSize() );
		setDefaultCloseOperation( WindowConstants.HIDE_ON_CLOSE );
	}

	public void recordMovie( final int width, final int height, final int minTimepointIndex, final int maxTimepointIndex, final File dir ) throws IOException
	{
		final ViewerState renderState = viewer.getState();
		final int canvasW = viewer.getDisplay().getWidth();
		final int canvasH = viewer.getDisplay().getHeight();

		final ScaleBarOverlayRenderer scalebar = Prefs.showScaleBarInMovie() ? new ScaleBarOverlayRenderer() : null;

		class MyTarget implements RenderTarget
		{
			BufferedImage bi;

			@Override
			public BufferedImage setBufferedImage( final BufferedImage bufferedImage )
			{
				bi = bufferedImage;
				return null;
			}

			@Override
			public int getWidth()
			{
				return width;
			}

			@Override
			public int getHeight()
			{
				return height;
			}
		}
		final MyTarget target = new MyTarget();
		final MultiResolutionRenderer renderer = new MultiResolutionRenderer(
				target, new PainterThread( null ), new double[] { 1 }, 0, false, 1, null, false,
				viewer.getOptionValues().getAccumulateProjectorFactory(), new CacheControl.Dummy() );
		setProgress( 0 );
		for ( int timepoint = minTimepointIndex; timepoint <= maxTimepointIndex; ++timepoint )
		{
			// stop recording if requested
<<<<<<< HEAD
			if ( !isRecordThreadRunning )
				break;

			final AffineTransform3D affine = getTransformation( renderState, canvasW, canvasH, timepoint );
			affine.scale( ( double ) width / canvasW );
			affine.set( affine.get( 0, 3 ) + width / 2, 0, 3 );
			affine.set( affine.get( 1, 3 ) + height / 2, 1, 3 );
			renderState.setViewerTransform( affine );

=======
			if ( stopRecording )
				break;

>>>>>>> de00ec5c
			renderState.setCurrentTimepoint( timepoint );
			renderer.requestRepaint();
			renderer.paint( renderState );

			if ( Prefs.showScaleBarInMovie() )
			{
				final Graphics2D g2 = target.bi.createGraphics();
				g2.setClip( 0, 0, width, height );
				scalebar.setViewerState( renderState );
				scalebar.paint( g2 );
			}

			ImageIO.write( target.bi, "png", new File( String.format( "%s/img-%03d.png", dir, timepoint ) ) );
			setProgress( ( double ) ( timepoint - minTimepointIndex + 1 ) / ( maxTimepointIndex - minTimepointIndex + 1 ) );
		}
	}

	private synchronized void setProgress( final double progress )
	{
		progressWriter.setProgress( progress );
		progressBar.setValue( ( int ) ( progress * 100 ) );
	}

	@Override
	public void drawOverlays( final Graphics g )
	{}

	@Override
	public void setCanvasSize( final int width, final int height )
	{
		spinnerWidth.setValue( width );
		spinnerHeight.setValue( height );
	}

	private AffineTransform3D getTransformation( final ViewerState renderState, final int canvasW, final int canvasH, final int currentTimepoint )
	{

		if ( renderState.getActiveBookmark() instanceof DynamicBookmark )
		{
			final DynamicBookmark dynamicBookmark = ( DynamicBookmark ) renderState.getActiveBookmark();
			final AffineTransform3D affine = dynamicBookmark.getInterpolatedTransform( currentTimepoint, canvasW / 2, canvasH );
			return affine;
		}
		else
		{
			final AffineTransform3D affine = new AffineTransform3D();
			renderState.getViewerTransform( affine );
			affine.set( affine.get( 0, 3 ) - canvasW / 2, 0, 3 );
			affine.set( affine.get( 1, 3 ) - canvasH / 2, 1, 3 );
			return affine;
		}
	}
}<|MERGE_RESOLUTION|>--- conflicted
+++ resolved
@@ -29,8 +29,8 @@
  */
 package bdv.tools;
 
+import bdv.tools.bookmarks.bookmark.DynamicBookmark;
 import java.awt.BorderLayout;
-import java.awt.FlowLayout;
 import java.awt.Frame;
 import java.awt.Graphics;
 import java.awt.Graphics2D;
@@ -61,15 +61,9 @@
 import javax.swing.SpinnerNumberModel;
 import javax.swing.WindowConstants;
 import javax.swing.border.EmptyBorder;
-<<<<<<< HEAD
-import javax.swing.event.ChangeEvent;
-import javax.swing.event.ChangeListener;
-=======
->>>>>>> de00ec5c
 
 import bdv.cache.CacheControl;
 import bdv.export.ProgressWriter;
-import bdv.tools.bookmarks.bookmark.DynamicBookmark;
 import bdv.util.Prefs;
 import bdv.viewer.ViewerPanel;
 import bdv.viewer.overlay.ScaleBarOverlayRenderer;
@@ -100,17 +94,9 @@
 
 	private final JSpinner spinnerHeight;
 
-<<<<<<< HEAD
-	private JProgressBar progressBar;
-
-	private boolean isRecordThreadRunning;
-
-	private JButton cancelButton;
-=======
 	private final JProgressBar progressBar;
 
 	private volatile boolean stopRecording;
->>>>>>> de00ec5c
 
 	public RecordMovieDialog( final Frame owner, final ViewerPanel viewer, final ProgressWriter progressWriter )
 	{
@@ -190,51 +176,6 @@
 		c.gridx++;
 		spinnerHeight = new JSpinner();
 		spinnerHeight.setModel( new SpinnerNumberModel( 600, 10, 5000, 1 ) );
-<<<<<<< HEAD
-		heightPanel.add( spinnerHeight );
-
-		final JPanel progressPanel = new JPanel();
-		progressPanel.setBorder( new EmptyBorder( 5, 5, 5, 5 ) );
-		boxes.add( progressPanel );
-		final GridBagLayout gbl_progressPanel = new GridBagLayout();
-		gbl_progressPanel.columnWidths = new int[] { 332, 0, 0 };
-		gbl_progressPanel.rowHeights = new int[] { 19, 0 };
-		gbl_progressPanel.columnWeights = new double[] { 1.0, 0.0, Double.MIN_VALUE };
-		gbl_progressPanel.rowWeights = new double[] { 1.0, Double.MIN_VALUE };
-		progressPanel.setLayout( gbl_progressPanel );
-
-		progressBar = new JProgressBar();
-		progressBar.setStringPainted( true );
-		final GridBagConstraints gbc_progressBar = new GridBagConstraints();
-		gbc_progressBar.fill = GridBagConstraints.HORIZONTAL;
-		gbc_progressBar.insets = new Insets( 0, 0, 0, 5 );
-		gbc_progressBar.gridx = 0;
-		gbc_progressBar.gridy = 0;
-		progressPanel.add( progressBar, gbc_progressBar );
-
-		cancelButton = new JButton( "Cancel" );
-		cancelButton.setEnabled( false );
-		final GridBagConstraints gbc_cancelButton = new GridBagConstraints();
-		gbc_cancelButton.gridx = 1;
-		gbc_cancelButton.gridy = 0;
-		progressPanel.add( cancelButton, gbc_cancelButton );
-		cancelButton.addActionListener( new ActionListener()
-		{
-
-			@Override
-			public void actionPerformed( final ActionEvent e )
-			{
-				isRecordThreadRunning = false;
-			}
-		} );
-
-		final JPanel buttonsPanel = new JPanel();
-		boxes.add( buttonsPanel );
-		buttonsPanel.setLayout( new FlowLayout( FlowLayout.RIGHT, 5, 5 ) );
-
-		final JButton recordButton = new JButton( "Record" );
-		buttonsPanel.add( recordButton );
-=======
 		content.add( spinnerHeight, c );
 
 		// --------------------------------------------------------
@@ -258,7 +199,6 @@
 		c.insets = new Insets( 0, 0, 0, 0 );
 		final JButton recordButton = new JButton( "Record" );
 		content.add( recordButton, c );
->>>>>>> de00ec5c
 
 		// ========================================================
 
@@ -269,24 +209,11 @@
 				spinnerMaxTimepoint.setValue( min );
 		} );
 
-<<<<<<< HEAD
-		spinnerMaxTimepoint.addChangeListener( new ChangeListener()
-		{
-			@Override
-			public void stateChanged( final ChangeEvent e )
-			{
-				final int min = ( Integer ) spinnerMinTimepoint.getValue();
-				final int max = ( Integer ) spinnerMaxTimepoint.getValue();
-				if ( min > max )
-					spinnerMinTimepoint.setValue( max );
-			}
-=======
 		spinnerMaxTimepoint.addChangeListener( e -> {
 			final int min = ( Integer ) spinnerMinTimepoint.getValue();
 			final int max = ( Integer ) spinnerMaxTimepoint.getValue();
 			if ( min > max )
 				spinnerMinTimepoint.setValue( max );
->>>>>>> de00ec5c
 		} );
 
 		final JFileChooser fileChooser = new JFileChooser();
@@ -341,27 +268,7 @@
 					}
 					catch ( final Exception ex )
 					{
-<<<<<<< HEAD
-						try
-						{
-							isRecordThreadRunning = true;
-							recordButton.setEnabled( false );
-							cancelButton.setEnabled( true );
-
-							recordMovie( width, height, minTimepointIndex, maxTimepointIndex, dir );
-
-							progressBar.setValue( 0 );
-							recordButton.setEnabled( true );
-							cancelButton.setEnabled( false );
-							isRecordThreadRunning = false;
-						}
-						catch ( final Exception ex )
-						{
-							ex.printStackTrace();
-						}
-=======
 						ex.printStackTrace();
->>>>>>> de00ec5c
 					}
 				}
 			}.start();
@@ -427,8 +334,7 @@
 		for ( int timepoint = minTimepointIndex; timepoint <= maxTimepointIndex; ++timepoint )
 		{
 			// stop recording if requested
-<<<<<<< HEAD
-			if ( !isRecordThreadRunning )
+			if ( stopRecording )
 				break;
 
 			final AffineTransform3D affine = getTransformation( renderState, canvasW, canvasH, timepoint );
@@ -437,11 +343,6 @@
 			affine.set( affine.get( 1, 3 ) + height / 2, 1, 3 );
 			renderState.setViewerTransform( affine );
 
-=======
-			if ( stopRecording )
-				break;
-
->>>>>>> de00ec5c
 			renderState.setCurrentTimepoint( timepoint );
 			renderer.requestRepaint();
 			renderer.paint( renderState );
