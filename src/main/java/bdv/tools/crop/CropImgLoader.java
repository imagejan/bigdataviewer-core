/*
 * #%L
 * BigDataViewer core classes with minimal dependencies
 * %%
 * Copyright (C) 2012 - 2015 BigDataViewer authors
 * %%
 * Redistribution and use in source and binary forms, with or without
 * modification, are permitted provided that the following conditions are met:
 * 
 * 1. Redistributions of source code must retain the above copyright notice,
 *    this list of conditions and the following disclaimer.
 * 2. Redistributions in binary form must reproduce the above copyright notice,
 *    this list of conditions and the following disclaimer in the documentation
 *    and/or other materials provided with the distribution.
 * 
 * THIS SOFTWARE IS PROVIDED BY THE COPYRIGHT HOLDERS AND CONTRIBUTORS "AS IS"
 * AND ANY EXPRESS OR IMPLIED WARRANTIES, INCLUDING, BUT NOT LIMITED TO, THE
 * IMPLIED WARRANTIES OF MERCHANTABILITY AND FITNESS FOR A PARTICULAR PURPOSE
 * ARE DISCLAIMED. IN NO EVENT SHALL THE COPYRIGHT HOLDERS OR CONTRIBUTORS BE
 * LIABLE FOR ANY DIRECT, INDIRECT, INCIDENTAL, SPECIAL, EXEMPLARY, OR
 * CONSEQUENTIAL DAMAGES (INCLUDING, BUT NOT LIMITED TO, PROCUREMENT OF
 * SUBSTITUTE GOODS OR SERVICES; LOSS OF USE, DATA, OR PROFITS; OR BUSINESS
 * INTERRUPTION) HOWEVER CAUSED AND ON ANY THEORY OF LIABILITY, WHETHER IN
 * CONTRACT, STRICT LIABILITY, OR TORT (INCLUDING NEGLIGENCE OR OTHERWISE)
 * ARISING IN ANY WAY OUT OF THE USE OF THIS SOFTWARE, EVEN IF ADVISED OF THE
 * POSSIBILITY OF SUCH DAMAGE.
 * #L%
 */
package bdv.tools.crop;

import java.util.ArrayList;
import java.util.Arrays;
import java.util.HashMap;
import java.util.Map;
import java.util.Map.Entry;

import mpicbg.spim.data.generic.sequence.BasicImgLoader;
import mpicbg.spim.data.generic.sequence.BasicSetupImgLoader;
<<<<<<< HEAD
=======
import mpicbg.spim.data.generic.sequence.ImgLoaderHint;
>>>>>>> 1fa1a865
import mpicbg.spim.data.sequence.ImgLoader;
import mpicbg.spim.data.sequence.ViewId;
import net.imglib2.Interval;
import net.imglib2.RandomAccessibleInterval;
import net.imglib2.RealInterval;
import net.imglib2.RealLocalizable;
import net.imglib2.RealPoint;
import net.imglib2.realtransform.AffineTransform3D;
import net.imglib2.util.Intervals;
import net.imglib2.util.Pair;
import net.imglib2.util.ValuePair;
import net.imglib2.view.Views;
import bdv.util.IntervalBoundingBox;
import bdv.viewer.Source;

/**
 * This {@link ImgLoader} provides views and transformations into a cropped
 * region of a data-set (provided by list of {@link Source Sources}).
 *
 * @author Tobias Pietzsch &lt;tobias.pietzsch@gmail.com&gt;
 */
public class CropImgLoader implements BasicImgLoader
{
	private final AffineTransform3D globalToCropTransform;

	private final RealInterval cropInterval;

	private final Map< Integer, Integer > timepointIdToTimepointIndex;

	private final Map< Integer, SetupImgLoader< ? > > setupImgLoaders;

	public CropImgLoader(
			final ArrayList< Source< ? > > sources,
			final AffineTransform3D globalToCropTransform,
			final RealInterval cropInterval,
			final Map< Integer, Integer > timepointIdToTimepointIndex,
			final Map< Integer, Integer > setupIdToSourceIndex )
	{
		this.globalToCropTransform = globalToCropTransform;
		this.cropInterval = cropInterval;
		this.timepointIdToTimepointIndex = timepointIdToTimepointIndex;
		this.setupImgLoaders = new HashMap< Integer, SetupImgLoader< ? > >();
		for ( final Entry< Integer, Integer > entry : setupIdToSourceIndex.entrySet() )
			setupImgLoaders.put( entry.getKey(), createSetupImgLoader( sources.get( entry.getValue() ) ) );
	}

	public AffineTransform3D getCroppedTransform( final ViewId view )
	{
		final Pair< ?, AffineTransform3D > pair = getSetupImgLoader( view.getViewSetupId() ).cropView( view.getTimePointId() );
		return pair.getB();
	}

	@Override
	public SetupImgLoader< ? > getSetupImgLoader( final int setupId )
	{
		return setupImgLoaders.get( setupId );
	}

	/**
	 * Crop a region from a {@link Source}.
	 *
	 * @param globalToCropTransform
	 *            transform from global into crop-local coordinates.
	 * @param interval
	 *            the interval (in crop-local space) to crop.
	 * @param source
	 *            which source to crop from.
	 * @param timepoint
	 *            which timepoint to crop from.
	 * @return a zero-min view of the cropped region and a transform from that
	 *         view into global coordinates.
	 */
	public static < T > Pair< RandomAccessibleInterval< T >, AffineTransform3D > crop(
			final AffineTransform3D globalToCropTransform,
			final RealInterval interval,
			final Source< T > source,
			final int timepoint )
	{
		final int n = interval.numDimensions();
		final AffineTransform3D cropToGlobal = globalToCropTransform.inverse();

		final AffineTransform3D sourceToGlobal = new AffineTransform3D();
		source.getSourceTransform( timepoint, 0, sourceToGlobal );
		final AffineTransform3D globalToSource = sourceToGlobal.inverse();
		final AffineTransform3D cropToSource = globalToSource.copy();
		cropToSource.concatenate( cropToGlobal );

		final ArrayList< RealPoint > sourceCorners = new ArrayList< RealPoint >();
		for ( final RealLocalizable corner : IntervalBoundingBox.getCorners( interval ) )
		{
			final RealPoint sourceCorner = new RealPoint( n );
			cropToSource.apply( corner, sourceCorner );
			sourceCorners.add( sourceCorner );
		}
		final RandomAccessibleInterval< T > sourceImg = source.getSource( timepoint, 0 );
		final Interval cropBoundingBox = Intervals.smallestContainingInterval( IntervalBoundingBox.getBoundingBox( sourceCorners ) );
		Interval sourceInterval = Intervals.intersect( cropBoundingBox, sourceImg );

		final RandomAccessibleInterval< T > croppedSourceImg;
		final AffineTransform3D croppedSourceTransform = new AffineTransform3D();

		if ( Intervals.isEmpty( sourceInterval ) )
		{
			final long[] minsize = new long[ n * 2 ];
			for ( int d = 0; d < n; ++d )
				minsize[ d ] = cropBoundingBox.min( d ) + cropBoundingBox.dimension( d ) / 2;
			Arrays.fill( minsize, n, n * 2, 1 );
			sourceInterval = Intervals.createMinSize( minsize );
		}

		croppedSourceImg = Views.zeroMin( Views.interval( Views.extendBorder( sourceImg ), sourceInterval ) );
		croppedSourceTransform.set(
			1, 0, 0, sourceInterval.min( 0 ),
			0, 1, 0, sourceInterval.min( 1 ),
			0, 0, 1, sourceInterval.min( 2 ) );
		croppedSourceTransform.preConcatenate( sourceToGlobal );

		return new ValuePair< RandomAccessibleInterval<T>, AffineTransform3D >( croppedSourceImg, croppedSourceTransform );
	}

	private < T > SetupImgLoader< T > createSetupImgLoader( final Source< T > source )
	{
		return new SetupImgLoader< T >( source );
	}

	public class SetupImgLoader< T > implements BasicSetupImgLoader< T >
	{
		private final Source< T > source;

		protected SetupImgLoader( final Source< T > source )
		{
			this.source = source;
		}

		@Override
<<<<<<< HEAD
		public RandomAccessibleInterval< T > getImage( final int timepointId )
=======
		public RandomAccessibleInterval< T > getImage( final int timepointId, final ImgLoaderHint... hints )
>>>>>>> 1fa1a865
		{
			return cropView( timepointId ).getA();
		}

		@Override
		public T getImageType()
		{
			return source.getType();
		}

		private Pair< RandomAccessibleInterval< T >, AffineTransform3D > cropView( final int timepointId )
		{
			final int timepointIndex = timepointIdToTimepointIndex.get( timepointId );
			return crop( globalToCropTransform, cropInterval, source, timepointIndex );
		}
	}
}<|MERGE_RESOLUTION|>--- conflicted
+++ resolved
@@ -36,10 +36,7 @@
 
 import mpicbg.spim.data.generic.sequence.BasicImgLoader;
 import mpicbg.spim.data.generic.sequence.BasicSetupImgLoader;
-<<<<<<< HEAD
-=======
 import mpicbg.spim.data.generic.sequence.ImgLoaderHint;
->>>>>>> 1fa1a865
 import mpicbg.spim.data.sequence.ImgLoader;
 import mpicbg.spim.data.sequence.ViewId;
 import net.imglib2.Interval;
@@ -175,11 +172,7 @@
 		}
 
 		@Override
-<<<<<<< HEAD
-		public RandomAccessibleInterval< T > getImage( final int timepointId )
-=======
 		public RandomAccessibleInterval< T > getImage( final int timepointId, final ImgLoaderHint... hints )
->>>>>>> 1fa1a865
 		{
 			return cropView( timepointId ).getA();
 		}
