/*
 * #%L
 * BigDataViewer core classes with minimal dependencies
 * %%
 * Copyright (C) 2012 - 2015 BigDataViewer authors
 * %%
 * Redistribution and use in source and binary forms, with or without
 * modification, are permitted provided that the following conditions are met:
 * 
 * 1. Redistributions of source code must retain the above copyright notice,
 *    this list of conditions and the following disclaimer.
 * 2. Redistributions in binary form must reproduce the above copyright notice,
 *    this list of conditions and the following disclaimer in the documentation
 *    and/or other materials provided with the distribution.
 * 
 * THIS SOFTWARE IS PROVIDED BY THE COPYRIGHT HOLDERS AND CONTRIBUTORS "AS IS"
 * AND ANY EXPRESS OR IMPLIED WARRANTIES, INCLUDING, BUT NOT LIMITED TO, THE
 * IMPLIED WARRANTIES OF MERCHANTABILITY AND FITNESS FOR A PARTICULAR PURPOSE
 * ARE DISCLAIMED. IN NO EVENT SHALL THE COPYRIGHT HOLDERS OR CONTRIBUTORS BE
 * LIABLE FOR ANY DIRECT, INDIRECT, INCIDENTAL, SPECIAL, EXEMPLARY, OR
 * CONSEQUENTIAL DAMAGES (INCLUDING, BUT NOT LIMITED TO, PROCUREMENT OF
 * SUBSTITUTE GOODS OR SERVICES; LOSS OF USE, DATA, OR PROFITS; OR BUSINESS
 * INTERRUPTION) HOWEVER CAUSED AND ON ANY THEORY OF LIABILITY, WHETHER IN
 * CONTRACT, STRICT LIABILITY, OR TORT (INCLUDING NEGLIGENCE OR OTHERWISE)
 * ARISING IN ANY WAY OUT OF THE USE OF THIS SOFTWARE, EVEN IF ADVISED OF THE
 * POSSIBILITY OF SUCH DAMAGE.
 * #L%
 */
package bdv.img.catmaid;

import java.awt.Graphics2D;
import java.awt.image.BufferedImage;
import java.awt.image.PixelGrabber;
import java.io.IOException;
import java.net.URL;

import javax.imageio.ImageIO;

import bdv.img.cache.CacheArrayLoader;
import net.imglib2.img.basictypeaccess.volatiles.array.VolatileIntArray;

public class CatmaidVolatileIntArrayLoader implements CacheArrayLoader< VolatileIntArray >
{
	private VolatileIntArray theEmptyArray;

	private final String urlFormat;

	private final int tileWidth;

	private final int tileHeight;

	final private int[] zScales;

	/**
	 * <p>Create a {@link CacheArrayLoader} for a CATMAID source.  Tiles are
	 * addressed, in this order, by their</p>
	 * <ul>
	 * <li>scale level,</li>
	 * <li>scale,</li>
	 * <li>x,</li>
	 * <li>y,</li>
	 * <li>z,</li>
	 * <li>tile width,</li>
	 * <li>tile height,</li>
	 * <li>tile row, and</li>
	 * <li>tile column.</li>
	 * </ul>
	 * <p><code>urlFormat</code> specifies how these parameters are used
	 * to generate a URL referencing the tile.  Examples:</p>
	 *
	 * <dl>
	 * <dt>"http://catmaid.org/my-data/xy/%5$d/%8$d_%9$d_%1$d.jpg"</dt>
	 * <dd>CATMAID DefaultTileSource (type 1)</dd>
	 * <dt>"http://catmaid.org/my-data/xy/?x=%3$d&amp;y=%4$d&amp;width=%6d&amp;height=%7$d&amp;row=%8$d&amp;col=%9$d&amp;scale=%2$f&amp;z=%4$d"</dt>
     * <dd>CATMAID RequestTileSource (type 2)</dd>
	 * <dt>"http://catmaid.org/my-data/xy/%1$d/%5$d/%8$d/%9$d.jpg"</dt>
	 * <dd>CATMAID LargeDataTileSource (type 5)</dd>
	 * </dl>
	 *
	 * @param urlFormat
	 * @param tileWidth
	 * @param tileHeight
	 */
	public CatmaidVolatileIntArrayLoader( final String urlFormat, final int tileWidth, final int tileHeight, final int[] zScales )
	{
		theEmptyArray = new VolatileIntArray( tileWidth * tileHeight, false );
		this.urlFormat = urlFormat;
		this.tileWidth = tileWidth;
		this.tileHeight = tileHeight;
		this.zScales = zScales;
	}

	@Override
	public int getBytesPerElement()
	{
		return 4;
	}

	final private void loadSliceArray(
			final int[] slice,
			final int level,
			final double scale,
			final long c0,
			final long r0,
			final long x0,
			final long y0,
			final long z,
			final long xm,
			final long ym,
			final long[] min,
			final int w,
			final int h ) throws InterruptedException
	{
		final BufferedImage image = new BufferedImage( w, h, BufferedImage.TYPE_INT_RGB );
		final Graphics2D g2d = image.createGraphics();
		for (
				long c = c0, x = x0;
				x < xm;
				++c, x += tileWidth )
		{
			for (
					long r = r0, y = y0;
					y < ym;
					++r, y += tileHeight )
			{
				try
				{
					final String urlString = String.format( urlFormat, level, scale, x, y, z, tileWidth, tileHeight, r, c );
<<<<<<< HEAD
//					System.out.println( urlString );
=======
>>>>>>> 1fa1a865
					final URL url = new URL( urlString );
					final BufferedImage tile = ImageIO.read( url );
					g2d.drawImage( tile, ( int )( x - min[ 0 ] ), ( int )( y - min[ 1 ] ), null );
				}
				catch (final IOException e)
				{
<<<<<<< HEAD
					System.out.println( "failed loading r=" + r + " c=" + c );
=======
//					System.out.println( "failed loading r=" + r + " c=" + c );
>>>>>>> 1fa1a865
				}
			}
		}

		final PixelGrabber pg = new PixelGrabber( image, 0, 0, w, h, slice, 0, w );
		pg.grabPixels();
	}


	final private void averageSlice(
			final int[] slice,
			final int level,
			final double scale,
			final long c0,
			final long r0,
			final long x0,
			final long y0,
			final long xm,
			final long ym,
			final long[] min,
			final int w,
			final int h ) throws InterruptedException
	{
		final long[] rs = new long[ slice.length ], gs = new long[ slice.length ], bs = new long[ slice.length ];
		for ( int z = ( int ) min[ 2 ] * zScales[ level ], dz = 0; dz < zScales[ level ]; ++dz )
		{
			loadSliceArray( slice, level, scale, c0, r0, x0, y0, z + dz, xm, ym, min, w, h );
			for ( int i = 0; i < slice.length; ++i )
			{
				rs[ i ] += ( slice[ i ] >> 16 ) & 0xff;
				gs[ i ] += ( slice[ i ] >> 8 ) & 0xff;
				bs[ i ] += slice[ i ] & 0xff;
			}
		}
		for ( int i = 0; i < slice.length; ++i )
		{
			final int red = ( int ) ( rs[ i ] / zScales[ level ] );
			final int green = ( int ) ( gs[ i ] / zScales[ level ] );
			final int blue = ( int ) ( bs[ i ] / zScales[ level ] );
			slice[ i ] = ( ( ( ( red << 8 ) | green ) << 8 ) | blue ) | 0xff000000;
		}
	}


	@Override
	public VolatileIntArray loadArray(
			 final int timepoint,
			 final int setup,
			 final int level,
			 final int[] dimensions,
			 final long[] min ) throws InterruptedException
	{
		final int w = dimensions[ 0 ];
		final int h = dimensions[ 1 ];
		final long xm = min[ 0 ] + w;
		final long ym = min[ 1 ] + h;
		final double scale = 1.0 / Math.pow(2.0, level);
		final int[] slice = new int[ w * h ];

<<<<<<< HEAD
		final long c0 = min[ 0 ] / tileWidth;
		final long r0 = min[ 1 ] / tileHeight;
=======
		final long c0 = ( long )( min[ 0 ] / tileWidth );
		final long r0 = ( long )( min[ 1 ] / tileHeight );
>>>>>>> 1fa1a865
		final long x0 = c0 * tileWidth;
		final long y0 = r0 * tileHeight;

		final int[] data;
		if ( dimensions[ 2 ] > 1 )
		{
			data = new int[ w * h * dimensions[ 2 ] ];
			final long[] zMin = min.clone();
			for ( int z = 0; z < dimensions[ 2 ]; ++z )
			{
				zMin[ 2 ] = min[ 2 ] + z;
				if ( zScales[ level ] > 1 )
					averageSlice( slice, level, scale, c0, r0, x0, y0, xm, ym, zMin, w, h );
				else
					loadSliceArray( slice, level, scale, c0, r0, x0, y0, zMin[ 2 ], xm, ym, zMin, w, h );

				System.arraycopy( slice, 0, data, z * slice.length, slice.length );
			}
		}
		else
		{
			data = slice;
			if ( zScales[ level ] > 1 )
				averageSlice( slice, level, scale, c0, r0, x0, y0, xm, ym, min, w, h );
			else
				loadSliceArray( slice, level, scale, c0, r0, x0, y0, min[ 2 ], xm, ym, min, w, h );
		}

		return new VolatileIntArray( data, true );
	}

	@Override
	public VolatileIntArray emptyArray( final int[] dimensions )
	{
		int numEntities = 1;
		for ( int i = 0; i < dimensions.length; ++i )
			numEntities *= dimensions[ i ];
		if ( theEmptyArray.getCurrentStorageArray().length < numEntities )
			theEmptyArray = new VolatileIntArray( numEntities, false );
		return theEmptyArray;
	}
}<|MERGE_RESOLUTION|>--- conflicted
+++ resolved
@@ -126,21 +126,14 @@
 				try
 				{
 					final String urlString = String.format( urlFormat, level, scale, x, y, z, tileWidth, tileHeight, r, c );
-<<<<<<< HEAD
 //					System.out.println( urlString );
-=======
->>>>>>> 1fa1a865
 					final URL url = new URL( urlString );
 					final BufferedImage tile = ImageIO.read( url );
 					g2d.drawImage( tile, ( int )( x - min[ 0 ] ), ( int )( y - min[ 1 ] ), null );
 				}
 				catch (final IOException e)
 				{
-<<<<<<< HEAD
 					System.out.println( "failed loading r=" + r + " c=" + c );
-=======
-//					System.out.println( "failed loading r=" + r + " c=" + c );
->>>>>>> 1fa1a865
 				}
 			}
 		}
@@ -200,13 +193,8 @@
 		final double scale = 1.0 / Math.pow(2.0, level);
 		final int[] slice = new int[ w * h ];
 
-<<<<<<< HEAD
 		final long c0 = min[ 0 ] / tileWidth;
 		final long r0 = min[ 1 ] / tileHeight;
-=======
-		final long c0 = ( long )( min[ 0 ] / tileWidth );
-		final long r0 = ( long )( min[ 1 ] / tileHeight );
->>>>>>> 1fa1a865
 		final long x0 = c0 * tileWidth;
 		final long y0 = r0 * tileHeight;
 
