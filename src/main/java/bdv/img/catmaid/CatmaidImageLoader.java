--- conflicted
+++ resolved
@@ -28,7 +28,15 @@
  */
 package bdv.img.catmaid;
 
-<<<<<<< HEAD
+import mpicbg.spim.data.generic.sequence.ImgLoaderHint;
+import net.imglib2.RandomAccessibleInterval;
+import net.imglib2.img.NativeImg;
+import net.imglib2.img.basictypeaccess.volatiles.array.VolatileIntArray;
+import net.imglib2.realtransform.AffineTransform3D;
+import net.imglib2.type.NativeType;
+import net.imglib2.type.numeric.ARGBType;
+import net.imglib2.type.volatiles.VolatileARGBType;
+import net.imglib2.util.Fraction;
 import bdv.AbstractViewerSetupImgLoader;
 import bdv.ViewerImgLoader;
 import bdv.ViewerSetupImgLoader;
@@ -38,29 +46,6 @@
 import bdv.img.cache.VolatileGlobalCellCache;
 import bdv.img.cache.VolatileImgCells;
 import bdv.img.cache.VolatileImgCells.CellCache;
-=======
-import mpicbg.spim.data.generic.sequence.ImgLoaderHint;
->>>>>>> 1fa1a865
-import net.imglib2.RandomAccessibleInterval;
-import net.imglib2.img.NativeImg;
-import net.imglib2.img.basictypeaccess.volatiles.array.VolatileIntArray;
-import net.imglib2.realtransform.AffineTransform3D;
-import net.imglib2.type.NativeType;
-import net.imglib2.type.numeric.ARGBType;
-import net.imglib2.type.volatiles.VolatileARGBType;
-import net.imglib2.util.Fraction;
-<<<<<<< HEAD
-=======
-import bdv.AbstractViewerSetupImgLoader;
-import bdv.ViewerImgLoader;
-import bdv.ViewerSetupImgLoader;
-import bdv.img.cache.CacheHints;
-import bdv.img.cache.CachedCellImg;
-import bdv.img.cache.LoadingStrategy;
-import bdv.img.cache.VolatileGlobalCellCache;
-import bdv.img.cache.VolatileImgCells;
-import bdv.img.cache.VolatileImgCells.CellCache;
->>>>>>> 1fa1a865
 
 public class CatmaidImageLoader extends AbstractViewerSetupImgLoader< ARGBType, VolatileARGBType > implements ViewerImgLoader
 {
@@ -74,11 +59,7 @@
 
 	private final int[][] blockDimensions;
 
-<<<<<<< HEAD
 	private VolatileGlobalCellCache cache;
-=======
-	private final VolatileGlobalCellCache cache;
->>>>>>> 1fa1a865
 
 	private final CatmaidVolatileIntArrayLoader loader;
 
@@ -107,11 +88,6 @@
 	{
 		super( new ARGBType(), new VolatileARGBType() );
 		this.numScales = blockDimensions.length;
-<<<<<<< HEAD
-=======
-		this.tileWidth = tileWidth;
-		this.tileHeight = tileHeight;
->>>>>>> 1fa1a865
 
 		mipmapResolutions = new double[ numScales ][];
 		imageDimensions = new long[ numScales ][];
@@ -263,11 +239,7 @@
 	}
 
 	@Override
-<<<<<<< HEAD
-	public RandomAccessibleInterval< ARGBType > getImage( final int timepointId, final int level )
-=======
 	public RandomAccessibleInterval< ARGBType > getImage( final int timepointId, final int level, final ImgLoaderHint... hints )
->>>>>>> 1fa1a865
 	{
 		final CachedCellImg< ARGBType, VolatileIntArray >  img = prepareCachedImage( timepointId, 0, level, LoadingStrategy.BLOCKING );
 		final ARGBType linkedType = new ARGBType( img );
@@ -276,11 +248,7 @@
 	}
 
 	@Override
-<<<<<<< HEAD
-	public RandomAccessibleInterval< VolatileARGBType > getVolatileImage( final int timepointId, final int level )
-=======
 	public RandomAccessibleInterval< VolatileARGBType > getVolatileImage( final int timepointId, final int level, final ImgLoaderHint... hints )
->>>>>>> 1fa1a865
 	{
 		final CachedCellImg< VolatileARGBType, VolatileIntArray >  img = prepareCachedImage( timepointId, 0, level, LoadingStrategy.VOLATILE );
 		final VolatileARGBType linkedType = new VolatileARGBType( img );
@@ -305,12 +273,9 @@
 	{
 		return numScales;
 	}
-<<<<<<< HEAD
 	
 	public void setCache( final VolatileGlobalCellCache cache )
 	{
 		this.cache = cache;
 	}
-=======
->>>>>>> 1fa1a865
 }