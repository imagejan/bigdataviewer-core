<?xml version="1.0" encoding="UTF-8"?>
<project xmlns="http://maven.apache.org/POM/4.0.0"
	xmlns:xsi="http://www.w3.org/2001/XMLSchema-instance"
	xsi:schemaLocation="http://maven.apache.org/POM/4.0.0
		http://maven.apache.org/xsd/maven-4.0.0.xsd">
	<modelVersion>4.0.0</modelVersion>

	<parent>
		<groupId>org.scijava</groupId>
		<artifactId>pom-scijava</artifactId>
		<version>1.27</version>
	</parent>

	<groupId>sc.fiji</groupId>
	<artifactId>spim_viewer</artifactId>
	<version>1.0.0-SNAPSHOT</version>

	<name>SPIM Viewer</name>
	<description>A viewer for multi-angle images, especially SPIM images</description>

	<dependencies>
		<dependency>
			<groupId>net.imagej</groupId>
			<artifactId>ij</artifactId>
			<version>${imagej1.version}</version>
		</dependency>
		<dependency>
			<groupId>net.imglib2</groupId>
			<artifactId>imglib2</artifactId>
			<version>2.0.0-SNAPSHOT</version>
		</dependency>
		<dependency>
			<groupId>net.imglib2</groupId>
			<artifactId>imglib2-realtransform</artifactId>
			<version>2.0.0-SNAPSHOT</version>
		</dependency>
		<dependency>
			<groupId>net.imglib2</groupId>
			<artifactId>imglib2-io</artifactId>
			<version>2.0.0-SNAPSHOT</version>
		</dependency>
		<dependency>
			<groupId>net.imglib2</groupId>
			<artifactId>imglib2-ui</artifactId>
			<version>2.0.0-SNAPSHOT</version>
		</dependency>
		<dependency>
			<groupId>net.imglib2</groupId>
			<artifactId>imglib2-ij</artifactId>
			<version>2.0.0-SNAPSHOT</version>
		</dependency>
		<dependency>
			<groupId>net.imglib2</groupId>
			<artifactId>imglib2-algorithms</artifactId>
			<version>2.0.0-SNAPSHOT</version>
		</dependency>
		<dependency>
			<groupId>mpicbg</groupId>
			<artifactId>mpicbg</artifactId>
			<version>0.6.0-SNAPSHOT</version>
		</dependency>
		<dependency>
			<groupId>java3d</groupId>
			<artifactId>vecmath</artifactId>
			<version>1.5.2</version>
			<scope>provided</scope>
		</dependency>
		<dependency>
			<groupId>sc.fiji</groupId>
			<artifactId>SPIM_Registration</artifactId>
			<version>2.0.0-SNAPSHOT</version>
		</dependency>
		<dependency>
			<groupId>sc.fiji</groupId>
			<artifactId>SPIM_Opener</artifactId>
			<version>2.0.0-SNAPSHOT</version>
		</dependency>
		<dependency>
			<groupId>cisd</groupId>
			<artifactId>jhdf5</artifactId>
			<version>12.02.3</version>
		</dependency>
		<dependency>
			<groupId>org.jdom</groupId>
<<<<<<< HEAD
			<artifactId>jdom</artifactId>
			<version>2.0.2</version>
    </dependency>
    <dependency>
=======
			<artifactId>jdom2</artifactId>
			<version>2.0.5</version>
		</dependency>
		<dependency>
>>>>>>> cf6ef131
			<groupId>net.imglib2</groupId>
			<artifactId>imglib2-meta</artifactId>
			<version>2.0.0-SNAPSHOT</version>
		</dependency>
	</dependencies>

	<developers>
		<developer>
			<id>tpietzsch</id>
			<name>Tobias Pietzsch</name>
			<email>pietzsch@mpi-cbg.de</email>
			<url></url>
			<organization>MPI-CBG</organization>
			<organizationUrl>http://www.mpi-cbg.de/</organizationUrl>
			<roles>
				<role>architect</role>
				<role>developer</role>
			</roles>
			<timezone>+1</timezone>
		</developer>
	</developers>

	<repositories>
		<!-- NB: for project parent -->
		<repository>
			<id>imagej.releases</id>
			<url>http://maven.imagej.net/content/repositories/releases</url>
		</repository>
		<repository>
			<id>imagej.snapshots</id>
			<url>http://maven.imagej.net/content/repositories/snapshots</url>
		</repository>
	</repositories>

	<scm>
		<connection>scm:git:git://github.com/tpietzsch/spimviewer</connection>
		<developerConnection>scm:git:git@github.com:tpietzsch/spimviewer</developerConnection>
		<tag>HEAD</tag>
		<url>https://github.com/tpietzsch/spimviewer</url>
	</scm>

</project><|MERGE_RESOLUTION|>--- conflicted
+++ resolved
@@ -82,17 +82,10 @@
 		</dependency>
 		<dependency>
 			<groupId>org.jdom</groupId>
-<<<<<<< HEAD
-			<artifactId>jdom</artifactId>
-			<version>2.0.2</version>
-    </dependency>
-    <dependency>
-=======
 			<artifactId>jdom2</artifactId>
 			<version>2.0.5</version>
 		</dependency>
 		<dependency>
->>>>>>> cf6ef131
 			<groupId>net.imglib2</groupId>
 			<artifactId>imglib2-meta</artifactId>
 			<version>2.0.0-SNAPSHOT</version>
